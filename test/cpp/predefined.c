/**
 * Check predefined macro values
 */
<<<<<<< HEAD
=======

>>>>>>> eeb95931
int main() {
    __x86_64__;
    return 0;
}<|MERGE_RESOLUTION|>--- conflicted
+++ resolved
@@ -1,10 +1,7 @@
 /**
  * Check predefined macro values
  */
-<<<<<<< HEAD
-=======
 
->>>>>>> eeb95931
 int main() {
     __x86_64__;
     return 0;
